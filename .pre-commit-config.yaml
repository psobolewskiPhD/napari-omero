ci:
  autoupdate_schedule: monthly
  autofix_commit_msg: "style(pre-commit.ci): auto fixes [...]"
  autoupdate_commit_msg: "ci(pre-commit.ci): autoupdate"

repos:
  - repo: https://github.com/abravalheri/validate-pyproject
<<<<<<< HEAD
    rev: v0.12.1
=======
    rev: v0.12.2
>>>>>>> cbcd287d
    hooks:
      - id: validate-pyproject

  - repo: https://github.com/charliermarsh/ruff-pre-commit
<<<<<<< HEAD
    rev: v0.0.257
=======
    rev: v0.0.261
>>>>>>> cbcd287d
    hooks:
      - id: ruff
        args: [--fix]

  - repo: https://github.com/psf/black
<<<<<<< HEAD
    rev: 23.1.0
=======
    rev: 23.3.0
>>>>>>> cbcd287d
    hooks:
      - id: black

  - repo: https://github.com/pre-commit/mirrors-mypy
<<<<<<< HEAD
    rev: v1.1.1
=======
    rev: v1.2.0
>>>>>>> cbcd287d
    hooks:
      - id: mypy
        files: "^src/"<|MERGE_RESOLUTION|>--- conflicted
+++ resolved
@@ -5,39 +5,23 @@
 
 repos:
   - repo: https://github.com/abravalheri/validate-pyproject
-<<<<<<< HEAD
-    rev: v0.12.1
-=======
     rev: v0.12.2
->>>>>>> cbcd287d
     hooks:
       - id: validate-pyproject
 
   - repo: https://github.com/charliermarsh/ruff-pre-commit
-<<<<<<< HEAD
-    rev: v0.0.257
-=======
     rev: v0.0.261
->>>>>>> cbcd287d
     hooks:
       - id: ruff
         args: [--fix]
 
   - repo: https://github.com/psf/black
-<<<<<<< HEAD
-    rev: 23.1.0
-=======
     rev: 23.3.0
->>>>>>> cbcd287d
     hooks:
       - id: black
 
   - repo: https://github.com/pre-commit/mirrors-mypy
-<<<<<<< HEAD
-    rev: v1.1.1
-=======
     rev: v1.2.0
->>>>>>> cbcd287d
     hooks:
       - id: mypy
         files: "^src/"