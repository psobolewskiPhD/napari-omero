--- conflicted
+++ resolved
@@ -16,11 +16,7 @@
 description = "napari/OMERO interoperability"
 readme = "README.md"
 requires-python = ">=3.7"
-<<<<<<< HEAD
-license = { text = "BSD-3-Clause" }
-=======
 license = { text = "GPL-2.0-or-later" }
->>>>>>> cbcd287d
 authors = [
     { name = "Talley Lambert", email = "talley.lambert@gmail.com" },
     { name = "Will Moore" },
@@ -34,11 +30,7 @@
     "Intended Audience :: Education",
     "Intended Audience :: End Users/Desktop",
     "Intended Audience :: Science/Research",
-<<<<<<< HEAD
-    "License :: OSI Approved :: BSD License",
-=======
     "License :: OSI Approved :: GNU General Public License v2 or later (GPLv2+)",
->>>>>>> cbcd287d
     "Natural Language :: English",
     "Operating System :: OS Independent",
     "Programming Language :: Python :: 3.10",
