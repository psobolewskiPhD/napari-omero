--- conflicted
+++ resolved
@@ -45,20 +45,11 @@
             self.select_image()
 
     def select_image(self):
-<<<<<<< HEAD
-        if not self._current_item:
-            return
-        wrapper = self._current_item.wrapper
-        item = self._item_map.get(wrapper.getId())
-        if item:
-            self.setCurrentItem(item)
-=======
         if self._current_item is not None:
             wrapper = self._current_item.wrapper
             item = self._item_map.get(wrapper.getId())
             if item:
                 self.setCurrentItem(item)
->>>>>>> cbcd287d
 
     def set_dataset(self, item):
         if not self.gateway.isConnected():
@@ -98,9 +89,5 @@
         item.wrapper = wrapper
         self._item_map[wrapper.getId()] = item
         self.addItem(item)
-<<<<<<< HEAD
-        if self._current_item and self._current_item.isImage():
-=======
         if self._current_item is not None and self._current_item.isImage():
->>>>>>> cbcd287d
             self.select_image()