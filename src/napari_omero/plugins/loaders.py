<<<<<<< HEAD
from io import BytesIO
from math import ceil
from PIL import Image
from typing import List, Dict

import dask.array as da
import numpy as np

from dask import delayed
from vispy.color import Colormap

=======
from typing import Dict, List, Optional

import dask.array as da
from dask.delayed import delayed
>>>>>>> cbcd287d
from napari.types import LayerData
from omero.cli import ProxyStringType
from omero.gateway import BlitzGateway, ImageWrapper
from omero.model import IObject
from vispy.color import Colormap

from ..utils import PIXEL_TYPES, lookup_obj, parse_omero_url, timer
from ..widgets import QGateWay

from dask.cache import Cache
cache = Cache(2e9)  # Leverage two gigabytes of memory
cache.register()

# @timer
def get_gateway(path: str, host: Optional[str] = None) -> BlitzGateway:
    gateway = QGateWay()
    if host:
        if host != gateway.host:
            gateway.close()
        gateway.host = host

    if gateway.isConnected():
        return gateway.conn
    else:
        conn = gateway._try_restore_session()
        if conn:
            return conn

    from ..widgets.login import LoginForm

    form = LoginForm(gateway)
    gateway.connected.connect(form.accept)
    form.exec_()
    return form.gateway.conn


def omero_url_reader(path: str) -> List[LayerData]:
    match = parse_omero_url(path)
    if not match:
        return []
    gateway = get_gateway(path, match.get("host"))
    if match.get("type", "").lower() == "image":
        wrapper = lookup_obj(
            gateway, ProxyStringType("Image")(f"Image:{match.get('id')}")
        )
        if isinstance(wrapper, ImageWrapper):
            return load_image_wrapper(wrapper)
    return []


# @timer
def omero_proxy_reader(
    path: str, proxy_obj: Optional[IObject] = None
) -> List[LayerData]:
    gateway = get_gateway(path)

    if proxy_obj.__class__.__name__.startswith("Image"):
        wrapper = lookup_obj(gateway, proxy_obj)
        if isinstance(wrapper, ImageWrapper):
            return load_image_wrapper(wrapper)
    return []


def load_image_wrapper(image: ImageWrapper) -> List[LayerData]:
<<<<<<< HEAD
    if image.requiresPixelsPyramid():
        return [get_pyramid_lazy(image)]
    else:
        return [
            load_omero_channel(image, channel, c)
            for c, channel in enumerate(image.getChannels())
        ]


def load_omero_channel(
    image: ImageWrapper, channel: ChannelWrapper, c_index: int
) -> LayerData:
    data = get_data_lazy(image, c_index=c_index)
    color = channel.getColor().getRGB()
    color = [r / 256 for r in color]
    cmap = Colormap([[0, 0, 0], color])
    scale = None

    # FIXME: still getting size mismatch sometimes  is there a getNDim()?
    if image.getSizeZ() > 1:
        size_x = image.getPixelSizeX()
        size_z = image.getPixelSizeZ()
        if size_x is not None and size_z is not None:
            if image.getSizeT() > 1:
                scale = [1, size_z / size_x, 1, 1]
            else:
                scale = [size_z / size_x, 1, 1]

    meta = {
        "blending": "additive",
        "colormap": ("from_omero", cmap),
        "scale": scale,
        "name": channel.getLabel(),
        "visible": channel.isActive(),
        "contrast_limits": [channel.getWindowStart(), channel.getWindowEnd()],
    }
=======
    data = get_data_lazy(image)
    meta = get_omero_metadata(image)
>>>>>>> cbcd287d
    # contrast limits range ... not accessible from plugin interface
    # win_min = channel.getWindowMin()
    # win_max = channel.getWindowMax()
    return [(data, meta)]


def get_omero_metadata(image: ImageWrapper) -> Dict:
    """Get metadata from OMERO as a Dict to pass to napari."""
    channels = image.getChannels()

    colors = []
    for ch in channels:
        # use current rendering settings from OMERO
        color = ch.getColor().getRGB()
        color = [r / 256 for r in color]
        colors.append(Colormap([[0, 0, 0], color]))

    contrast_limits = [[ch.getWindowStart(), ch.getWindowEnd()] for ch in channels]

<<<<<<< HEAD
    plane_names = [
        f"{z},{c_index},{t}" for t in range(size_t) for z in range(size_z)
    ]
    lazy_arrays = [get_plane(pn) for pn in plane_names]
    dask_arrays = [
        da.from_delayed(delayed_reader, shape=(size_y, size_x), dtype=dtype)
        for delayed_reader in lazy_arrays
    ]
    # Stack into one large dask.array
    if size_z == 1 or size_t == 1:
        return da.stack(dask_arrays, axis=0)

    z_stacks = []
    for t in range(size_t):
        z_stacks.append(
            da.stack(dask_arrays[t * size_z : (t + 1) * size_z], axis=0)
        )
    stack = da.stack(z_stacks, axis=0)
    return stack

tile_cache: Dict[str, da.Array] = {}

@timer
def get_pyramid_lazy(image: ImageWrapper) -> List[da.Array]:
    """Get a pyramid of rgb dask arrays, loading tiles from OMERO."""
    size_z = image.getSizeZ()
    size_t = image.getSizeT()
    size_c = image.getSizeC()
    pixels = image.getPrimaryPixels()
    dtype = PIXEL_TYPES.get(pixels.getPixelsType().value, None)

    image._prepareRenderingEngine()
    tile_w, tile_h = image._re.getTileSize()

    def get_tile(tile_name):
        """ tile_name is 'level,z,t,x,y,w,h' """
        print('get_tile rps', tile_name)
        if tile_name in tile_cache:
            print('using cache...')
            return tile_cache[tile_name]
        level, z, t, x, y, w, h = [int(n) for n in tile_name.split(",")]
        pix = image._conn.c.sf.createRawPixelsStore()
        try:
            pix.setPixelsId(image.id, False)
            pix.setResolutionLevel(level)
            tiles = []
            for c in range(size_c):
                tiles.append(pix.getTile(z, c, t, x, y, w, h))
        finally:
            pix.close()

        for c, tile in enumerate(tiles):
            tile = np.frombuffer(tile, dtype=np.uint8)
            tile = tile.reshape((h, w))
            tiles[c] = tile
        tile_data = np.dstack(tiles)
        tile_cache[tile_name] = tile_data
        return tile_data

    lazy_reader = delayed(get_tile)

    def get_lazy_plane(level, z, c, t):
        lazy_rows = []
        for row in range(rows):
            lazy_row = []
            for col in range(cols):
                x = col * tile_w
                y = row * tile_h
                w = min(tile_w, size_x - x)
                h = min(tile_h, size_y - y)
                tile_name = "%s,%s,%s,%s,%s,%s,%s" % (level, z, t, x, y, w, h)
                lazy_tile = da.from_delayed(lazy_reader(tile_name), shape=(h, w, 3), dtype=dtype)
                lazy_row.append(lazy_tile)
            lazy_row = da.concatenate(lazy_row, axis=1)
            print('lazy_row.shape', lazy_row.shape)
            lazy_rows.append(lazy_row)
        return da.concatenate(lazy_rows, axis=0)

    pyramid = []
    levels_desc = image._re.getResolutionDescriptions()
    for level, size in enumerate(levels_desc):
        size_x = size.sizeX
        size_y = size.sizeY
        cols = ceil(size_x / tile_w)
        rows = ceil(size_y / tile_h)
        level_id = len(levels_desc) - level - 1
        print('level', level, level_id, size_x, size_y)
        print ('Cols', cols, 'Rows', rows)

        t_stacks = []
        for t in range(size_t):
            z_stack = []
            c = 0
            for z in range(size_z):
                lazy_plane = get_lazy_plane(level_id, z, c, t)
                z_stack.append(lazy_plane)
            t_stacks.append(da.stack(z_stack))
        pyramid.append(da.stack(t_stacks))
    return (pyramid, {})
=======
    visibles = [ch.isActive() for ch in channels]
    names = [ch.getLabel() for ch in channels]

    scale = None
    # Setting z-scale causes issues with Z-slider.
    # See https://github.com/tlambert03/napari-omero/pull/15
    # if image.getSizeZ() > 1:
    #     size_x = image.getPixelSizeX()
    #     size_z = image.getPixelSizeZ()
    #     if size_x is not None and size_z is not None:
    #         scale = [1, size_z / size_x, 1, 1]

    return {
        "channel_axis": 1,
        "colormap": colors,
        "contrast_limits": contrast_limits,
        "name": names,
        "visible": visibles,
        "scale": scale,
    }


# @timer
def get_data_lazy(image: ImageWrapper) -> da.Array:
    """Get 5D dask array, with delayed reading from OMERO image."""
    nt, nc, nz, ny, nx = (getattr(image, f"getSize{x}")() for x in "TCZYX")
    pixels = image.getPrimaryPixels()
    dtype = PIXEL_TYPES.get(pixels.getPixelsType().value, None)
    get_plane = delayed(timer(lambda idx: pixels.getPlane(*idx)))

    def get_lazy_plane(zct: tuple[int, ...]):
        return da.from_delayed(get_plane(zct), shape=(ny, nx), dtype=dtype)

    # 5D stack: TCZXY
    t_stacks = []
    for t in range(nt):
        c_stacks = []
        for c in range(nc):
            z_stack = []
            for z in range(nz):
                z_stack.append(get_lazy_plane((z, c, t)))
            c_stacks.append(da.stack(z_stack))
        t_stacks.append(da.stack(c_stacks))
    return da.stack(t_stacks)
>>>>>>> cbcd287d
<|MERGE_RESOLUTION|>--- conflicted
+++ resolved
@@ -1,21 +1,9 @@
-<<<<<<< HEAD
-from io import BytesIO
+from typing import Dict, List, Optional
 from math import ceil
-from PIL import Image
-from typing import List, Dict
 
 import dask.array as da
 import numpy as np
-
-from dask import delayed
-from vispy.color import Colormap
-
-=======
-from typing import Dict, List, Optional
-
-import dask.array as da
 from dask.delayed import delayed
->>>>>>> cbcd287d
 from napari.types import LayerData
 from omero.cli import ProxyStringType
 from omero.gateway import BlitzGateway, ImageWrapper
@@ -25,9 +13,6 @@
 from ..utils import PIXEL_TYPES, lookup_obj, parse_omero_url, timer
 from ..widgets import QGateWay
 
-from dask.cache import Cache
-cache = Cache(2e9)  # Leverage two gigabytes of memory
-cache.register()
 
 # @timer
 def get_gateway(path: str, host: Optional[str] = None) -> BlitzGateway:
@@ -80,50 +65,14 @@
 
 
 def load_image_wrapper(image: ImageWrapper) -> List[LayerData]:
-<<<<<<< HEAD
-    if image.requiresPixelsPyramid():
-        return [get_pyramid_lazy(image)]
-    else:
-        return [
-            load_omero_channel(image, channel, c)
-            for c, channel in enumerate(image.getChannels())
-        ]
-
-
-def load_omero_channel(
-    image: ImageWrapper, channel: ChannelWrapper, c_index: int
-) -> LayerData:
-    data = get_data_lazy(image, c_index=c_index)
-    color = channel.getColor().getRGB()
-    color = [r / 256 for r in color]
-    cmap = Colormap([[0, 0, 0], color])
-    scale = None
-
-    # FIXME: still getting size mismatch sometimes  is there a getNDim()?
-    if image.getSizeZ() > 1:
-        size_x = image.getPixelSizeX()
-        size_z = image.getPixelSizeZ()
-        if size_x is not None and size_z is not None:
-            if image.getSizeT() > 1:
-                scale = [1, size_z / size_x, 1, 1]
-            else:
-                scale = [size_z / size_x, 1, 1]
-
-    meta = {
-        "blending": "additive",
-        "colormap": ("from_omero", cmap),
-        "scale": scale,
-        "name": channel.getLabel(),
-        "visible": channel.isActive(),
-        "contrast_limits": [channel.getWindowStart(), channel.getWindowEnd()],
-    }
-=======
-    data = get_data_lazy(image)
     meta = get_omero_metadata(image)
->>>>>>> cbcd287d
     # contrast limits range ... not accessible from plugin interface
     # win_min = channel.getWindowMin()
     # win_max = channel.getWindowMax()
+    if image.requiresPixelsPyramid():
+        data = get_pyramid_lazy(image)
+    else:
+        data = get_data_lazy(image)
     return [(data, meta)]
 
 
@@ -140,107 +89,6 @@
 
     contrast_limits = [[ch.getWindowStart(), ch.getWindowEnd()] for ch in channels]
 
-<<<<<<< HEAD
-    plane_names = [
-        f"{z},{c_index},{t}" for t in range(size_t) for z in range(size_z)
-    ]
-    lazy_arrays = [get_plane(pn) for pn in plane_names]
-    dask_arrays = [
-        da.from_delayed(delayed_reader, shape=(size_y, size_x), dtype=dtype)
-        for delayed_reader in lazy_arrays
-    ]
-    # Stack into one large dask.array
-    if size_z == 1 or size_t == 1:
-        return da.stack(dask_arrays, axis=0)
-
-    z_stacks = []
-    for t in range(size_t):
-        z_stacks.append(
-            da.stack(dask_arrays[t * size_z : (t + 1) * size_z], axis=0)
-        )
-    stack = da.stack(z_stacks, axis=0)
-    return stack
-
-tile_cache: Dict[str, da.Array] = {}
-
-@timer
-def get_pyramid_lazy(image: ImageWrapper) -> List[da.Array]:
-    """Get a pyramid of rgb dask arrays, loading tiles from OMERO."""
-    size_z = image.getSizeZ()
-    size_t = image.getSizeT()
-    size_c = image.getSizeC()
-    pixels = image.getPrimaryPixels()
-    dtype = PIXEL_TYPES.get(pixels.getPixelsType().value, None)
-
-    image._prepareRenderingEngine()
-    tile_w, tile_h = image._re.getTileSize()
-
-    def get_tile(tile_name):
-        """ tile_name is 'level,z,t,x,y,w,h' """
-        print('get_tile rps', tile_name)
-        if tile_name in tile_cache:
-            print('using cache...')
-            return tile_cache[tile_name]
-        level, z, t, x, y, w, h = [int(n) for n in tile_name.split(",")]
-        pix = image._conn.c.sf.createRawPixelsStore()
-        try:
-            pix.setPixelsId(image.id, False)
-            pix.setResolutionLevel(level)
-            tiles = []
-            for c in range(size_c):
-                tiles.append(pix.getTile(z, c, t, x, y, w, h))
-        finally:
-            pix.close()
-
-        for c, tile in enumerate(tiles):
-            tile = np.frombuffer(tile, dtype=np.uint8)
-            tile = tile.reshape((h, w))
-            tiles[c] = tile
-        tile_data = np.dstack(tiles)
-        tile_cache[tile_name] = tile_data
-        return tile_data
-
-    lazy_reader = delayed(get_tile)
-
-    def get_lazy_plane(level, z, c, t):
-        lazy_rows = []
-        for row in range(rows):
-            lazy_row = []
-            for col in range(cols):
-                x = col * tile_w
-                y = row * tile_h
-                w = min(tile_w, size_x - x)
-                h = min(tile_h, size_y - y)
-                tile_name = "%s,%s,%s,%s,%s,%s,%s" % (level, z, t, x, y, w, h)
-                lazy_tile = da.from_delayed(lazy_reader(tile_name), shape=(h, w, 3), dtype=dtype)
-                lazy_row.append(lazy_tile)
-            lazy_row = da.concatenate(lazy_row, axis=1)
-            print('lazy_row.shape', lazy_row.shape)
-            lazy_rows.append(lazy_row)
-        return da.concatenate(lazy_rows, axis=0)
-
-    pyramid = []
-    levels_desc = image._re.getResolutionDescriptions()
-    for level, size in enumerate(levels_desc):
-        size_x = size.sizeX
-        size_y = size.sizeY
-        cols = ceil(size_x / tile_w)
-        rows = ceil(size_y / tile_h)
-        level_id = len(levels_desc) - level - 1
-        print('level', level, level_id, size_x, size_y)
-        print ('Cols', cols, 'Rows', rows)
-
-        t_stacks = []
-        for t in range(size_t):
-            z_stack = []
-            c = 0
-            for z in range(size_z):
-                lazy_plane = get_lazy_plane(level_id, z, c, t)
-                z_stack.append(lazy_plane)
-            t_stacks.append(da.stack(z_stack))
-        pyramid.append(da.stack(t_stacks))
-    return (pyramid, {})
-=======
     visibles = [ch.isActive() for ch in channels]
     names = [ch.getLabel() for ch in channels]
 
@@ -285,4 +133,74 @@
             c_stacks.append(da.stack(z_stack))
         t_stacks.append(da.stack(c_stacks))
     return da.stack(t_stacks)
->>>>>>> cbcd287d
+
+
+def get_pyramid_lazy(image: ImageWrapper) -> List[da.Array]:
+    """Get a pyramid of rgb dask arrays, loading tiles from OMERO."""
+    size_z = image.getSizeZ()
+    size_t = image.getSizeT()
+    size_c = image.getSizeC()
+    pixels = image.getPrimaryPixels()
+    dtype = PIXEL_TYPES.get(pixels.getPixelsType().value, None)
+
+    image._prepareRenderingEngine()
+    tile_w, tile_h = image._re.getTileSize()
+
+    def get_tile(tile_name):
+        """ tile_name is 'level,z,t,x,y,w,h' """
+        # print('get_tile rps', tile_name)
+        level, z, c, t, x, y, w, h = [int(n) for n in tile_name.split(",")]
+        pix = image._conn.c.sf.createRawPixelsStore()
+        pix_id = image.getPixelsId()
+        try:
+            pix.setPixelsId(pix_id, False)
+            pix.setResolutionLevel(level)
+            tile = pix.getTile(z, c, t, x, y, w, h)
+            tile = np.frombuffer(tile, dtype=np.uint8)
+            tile = tile.reshape((h, w))
+            return tile
+        finally:
+            pix.close()
+
+    lazy_reader = delayed(get_tile)
+
+    def get_lazy_big_plane(level_id, level_desc, z, c, t):
+        size_x = level_desc.sizeX
+        size_y = level_desc.sizeY
+        cols = ceil(size_x / tile_w)
+        rows = ceil(size_y / tile_h)
+        # print('level', level, level_id, size_x, size_y)
+        print ('Cols', cols, 'Rows', rows)
+        lazy_rows = []
+        for row in range(rows):
+            lazy_row = []
+            for col in range(cols):
+                x = col * tile_w
+                y = row * tile_h
+                w = min(tile_w, size_x - x)
+                h = min(tile_h, size_y - y)
+                tile_name = "%s,%s,%s,%s,%s,%s,%s,%s" % (level_id, z, c, t, x, y, w, h)
+                lazy_tile = da.from_delayed(lazy_reader(tile_name), shape=(h, w), dtype=dtype)
+                lazy_row.append(lazy_tile)
+            lazy_row = da.concatenate(lazy_row, axis=1)
+            print('lazy_row.shape', lazy_row.shape)
+            lazy_rows.append(lazy_row)
+        return da.concatenate(lazy_rows, axis=0)
+
+    pyramid = []
+    levels_desc = image._re.getResolutionDescriptions()
+    for level, level_desc in enumerate(levels_desc):
+        level_id = len(levels_desc) - level - 1
+        # 5D stack: TCZXY
+        t_stacks = []
+        for t in range(size_t):
+            c_stacks = []
+            for c in range(size_c):
+                z_stack = []
+                for z in range(size_z):
+                    z_stack.append(get_lazy_big_plane(level_id, level_desc, z, c, t))
+                c_stacks.append(da.stack(z_stack))
+            t_stacks.append(da.stack(c_stacks))
+        pyramid.append(da.stack(t_stacks))
+
+    return pyramid