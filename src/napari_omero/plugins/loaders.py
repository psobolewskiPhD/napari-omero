from typing import Optional

import dask.array as da
from dask.delayed import delayed
from napari.types import LayerData
from napari.utils.colormaps import ensure_colormap
from vispy.color import Colormap

from napari_omero.utils import PIXEL_TYPES, lookup_obj, parse_omero_url, timer
from napari_omero.widgets import QGateWay
from omero.cli import ProxyStringType
from omero.gateway import BlitzGateway, ImageWrapper
from omero.model import IObject


# @timer
def get_gateway(path: str, host: Optional[str] = None) -> BlitzGateway:
    gateway = QGateWay()
    if host:
        if host != gateway.host:
            gateway.close()
        gateway.host = host

    if gateway.isConnected():
        return gateway.conn
    else:
        conn = gateway._try_restore_session()
        if conn:
            return conn

    from napari_omero.widgets.login import LoginForm

    form = LoginForm(gateway)
    gateway.connected.connect(form.accept)
    form.exec_()
    return form.gateway.conn


def omero_url_reader(path: str) -> list[LayerData]:
    match = parse_omero_url(path)
    if not match:
        return []
    gateway = get_gateway(path, match.get("host"))
    if match.get("type", "").lower() == "image":
        wrapper = lookup_obj(
            gateway, ProxyStringType("Image")(f"Image:{match.get('id')}")
        )
        if isinstance(wrapper, ImageWrapper):
            return load_image_wrapper(wrapper)
    return []


# @timer
def omero_proxy_reader(
    path: str, proxy_obj: Optional[IObject] = None
) -> list[LayerData]:
    gateway = get_gateway(path)

    if proxy_obj.__class__.__name__.startswith("Image"):
        wrapper = lookup_obj(gateway, proxy_obj)
        if isinstance(wrapper, ImageWrapper):
            return load_image_wrapper(wrapper)
    return []


def load_image_wrapper(image: ImageWrapper) -> list[LayerData]:
    data = get_data_lazy(image)
    meta = get_omero_metadata(image)

    # check for singleton dims in data to be able to remove them
    singleton_dims = [dim for dim in range(data.ndim) if data.shape[dim] == 1]
    # if the channels dim isn't the only singleton, we will squeeze other singletons
    if not (len(singleton_dims) == 1 and 1 in singleton_dims):
        if 1 in singleton_dims:  # channels dim
            # we need to keep this, because we split on it
            # if it's a singleton, napari will squeeze it out anyways
            singleton_dims.remove(1)
        if 0 in singleton_dims:  # time dim
            # if T is being dropped, update channel_axis for new position of C
            meta["channel_axis"] = 0

        # squeeze out singleton dims from data
        data = data.squeeze(axis=tuple(singleton_dims))

        # make sure layer scale and axis_labels are updated for the squeezed dims
        non_channel_axes = [i for i in range(5) if i != 1]
        meta["scale"] = [
            meta["scale"][non_channel_axes.index(i)]
            for i in range(5)
            if i not in singleton_dims and i != 1
        ]
        # TODO: axis_labels is a 0.5.0 and on feature
        # re-enable this code once we're ready to break support for <0.5
        # meta["axis_labels"] = [
        #    meta["axis_labels"][non_channel_axes.index(i)]
        #    for i in range(5)
        #    if i not in singleton_dims and i != 1
        # ]
    # contrast limits range ... not accessible from plugin interface
    # win_min = channel.getWindowMin()
    # win_max = channel.getWindowMax()
<<<<<<< HEAD

    # get json metadata
    from omero_marshal import get_encoder

    img_obj = image._obj
    encoder = get_encoder(img_obj.__class__)

    meta["metadata"] = {"omero": encoder.encode(img_obj)}
    return [(data, meta)]
=======
    return [(data, meta, "image")]
>>>>>>> 7bed4a7c


BASIC_COLORMAPS = {
    "000000": "gray_r",
    "FFFFFF": "gray",
    "FF0000": "red",
    "00FF00": "green",
    "0000FF": "blue",
    "FF00FF": "magenta",
    "00FFFF": "cyan",
    "FFFF00": "yellow",
}


def get_omero_metadata(image: ImageWrapper) -> dict:
    """Get metadata from OMERO as a Dict to pass to napari."""
    channels = image.getChannels()

    colors = []
    for ch in channels:
        # use current rendering settings from OMERO
        color = ch.getColor()
        # ensure the basics work regardless of napari version
        if color.getHtml() in BASIC_COLORMAPS:
            colors.append(ensure_colormap(BASIC_COLORMAPS[color.getHtml()]))
        else:
            try:
                # requires 0.4.19 or later
                # if the colormap exists in napari, use it
                # otherwise, create a custom napari colormap
                colors.append(ensure_colormap("#" + color.getHtml()))
            except KeyError:
                # on napari <0.4.19 use vispy colormap
                color = color.getRGB()
                color = [r / 256 for r in color]
                colors.append(Colormap([[0, 0, 0], color]))

    contrast_limits = [[ch.getWindowStart(), ch.getWindowEnd()] for ch in channels]

    visibles = [ch.isActive() for ch in channels]
    names = [ch.getLabel() for ch in channels]

    size_x = image.getPixelSizeX() or 1
    size_y = image.getPixelSizeY() or 1
    size_z = image.getPixelSizeZ() or 1
    # data is TCZYX, but C is passed to channel_axis and split
    # so we only need scale to have 4 elements
    scale = [1, size_z, size_y, size_x]

    return {
        "channel_axis": 1,
        # TODO: axis_labels is a 0.5.0 and on feature
        # re-enable this code once we're ready to break support for <0.5
        # "axis_labels": list("TZYX"),
        "colormap": colors,
        "contrast_limits": contrast_limits,
        "name": names,
        "visible": visibles,
        "scale": scale,
    }


# @timer
def get_data_lazy(image: ImageWrapper) -> da.Array:
    """Get 5D dask array, with delayed reading from OMERO image."""
    nt, nc, nz, ny, nx = (getattr(image, f"getSize{x}")() for x in "TCZYX")
    pixels = image.getPrimaryPixels()
    dtype = PIXEL_TYPES.get(pixels.getPixelsType().value, None)
    get_plane = delayed(timer(lambda idx: pixels.getPlane(*idx)))

    def get_lazy_plane(zct: tuple[int, ...]):
        return da.from_delayed(get_plane(zct), shape=(ny, nx), dtype=dtype)

    # 5D stack: TCZXY
    t_stacks = []
    for t in range(nt):
        c_stacks = []
        for c in range(nc):
            z_stack = []
            for z in range(nz):
                z_stack.append(get_lazy_plane((z, c, t)))
            c_stacks.append(da.stack(z_stack))
        t_stacks.append(da.stack(c_stacks))
    return da.stack(t_stacks)<|MERGE_RESOLUTION|>--- conflicted
+++ resolved
@@ -99,7 +99,6 @@
     # contrast limits range ... not accessible from plugin interface
     # win_min = channel.getWindowMin()
     # win_max = channel.getWindowMax()
-<<<<<<< HEAD
 
     # get json metadata
     from omero_marshal import get_encoder
@@ -108,10 +107,7 @@
     encoder = get_encoder(img_obj.__class__)
 
     meta["metadata"] = {"omero": encoder.encode(img_obj)}
-    return [(data, meta)]
-=======
     return [(data, meta, "image")]
->>>>>>> 7bed4a7c
 
 
 BASIC_COLORMAPS = {
