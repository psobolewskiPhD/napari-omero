<<<<<<< HEAD
from math import ceil
from typing import Dict, List, Optional
=======
from typing import Optional
>>>>>>> 1d539660

import dask.array as da
import numpy as np
from dask.delayed import delayed
from napari.types import LayerData
from vispy.color import Colormap

from napari_omero.utils import PIXEL_TYPES, lookup_obj, parse_omero_url, timer
from napari_omero.widgets import QGateWay
from omero.cli import ProxyStringType
from omero.gateway import BlitzGateway, ImageWrapper
from omero.model import IObject


# @timer
def get_gateway(path: str, host: Optional[str] = None) -> BlitzGateway:
    gateway = QGateWay()
    if host:
        if host != gateway.host:
            gateway.close()
        gateway.host = host

    if gateway.isConnected():
        return gateway.conn
    else:
        conn = gateway._try_restore_session()
        if conn:
            return conn

    from napari_omero.widgets.login import LoginForm

    form = LoginForm(gateway)
    gateway.connected.connect(form.accept)
    form.exec_()
    return form.gateway.conn


def omero_url_reader(path: str) -> list[LayerData]:
    match = parse_omero_url(path)
    if not match:
        return []
    gateway = get_gateway(path, match.get("host"))
    if match.get("type", "").lower() == "image":
        wrapper = lookup_obj(
            gateway, ProxyStringType("Image")(f"Image:{match.get('id')}")
        )
        if isinstance(wrapper, ImageWrapper):
            return load_image_wrapper(wrapper)
    return []


# @timer
def omero_proxy_reader(
    path: str, proxy_obj: Optional[IObject] = None
) -> list[LayerData]:
    gateway = get_gateway(path)

    if proxy_obj.__class__.__name__.startswith("Image"):
        wrapper = lookup_obj(gateway, proxy_obj)
        if isinstance(wrapper, ImageWrapper):
            return load_image_wrapper(wrapper)
    return []


<<<<<<< HEAD
def load_image_wrapper(image: ImageWrapper) -> List[LayerData]:
=======
def load_image_wrapper(image: ImageWrapper) -> list[LayerData]:
    data = get_data_lazy(image)
>>>>>>> 1d539660
    meta = get_omero_metadata(image)
    # contrast limits range ... not accessible from plugin interface
    # win_min = channel.getWindowMin()
    # win_max = channel.getWindowMax()
    if image.requiresPixelsPyramid():
        data = get_pyramid_lazy(image)
    else:
        data = get_data_lazy(image)
    return [(data, meta)]


def get_omero_metadata(image: ImageWrapper) -> dict:
    """Get metadata from OMERO as a Dict to pass to napari."""
    channels = image.getChannels()

    colors = []
    for ch in channels:
        # use current rendering settings from OMERO
        color = ch.getColor().getRGB()
        color = [r / 256 for r in color]
        colors.append(Colormap([[0, 0, 0], color]))

    contrast_limits = [[ch.getWindowStart(), ch.getWindowEnd()] for ch in channels]

    visibles = [ch.isActive() for ch in channels]
    names = [ch.getLabel() for ch in channels]

    scale = None
    # Setting z-scale causes issues with Z-slider.
    # See https://github.com/tlambert03/napari-omero/pull/15
    # if image.getSizeZ() > 1:
    #     size_x = image.getPixelSizeX()
    #     size_z = image.getPixelSizeZ()
    #     if size_x is not None and size_z is not None:
    #         scale = [1, size_z / size_x, 1, 1]

    return {
        "channel_axis": 1,
        "colormap": colors,
        "contrast_limits": contrast_limits,
        "name": names,
        "visible": visibles,
        "scale": scale,
    }


# @timer
def get_data_lazy(image: ImageWrapper) -> da.Array:
    """Get 5D dask array, with delayed reading from OMERO image."""
    nt, nc, nz, ny, nx = (getattr(image, f"getSize{x}")() for x in "TCZYX")
    pixels = image.getPrimaryPixels()
    dtype = PIXEL_TYPES.get(pixels.getPixelsType().value, None)
    get_plane = delayed(timer(lambda idx: pixels.getPlane(*idx)))

    def get_lazy_plane(zct: tuple[int, ...]):
        return da.from_delayed(get_plane(zct), shape=(ny, nx), dtype=dtype)

    # 5D stack: TCZXY
    t_stacks = []
    for t in range(nt):
        c_stacks = []
        for c in range(nc):
            z_stack = []
            for z in range(nz):
                z_stack.append(get_lazy_plane((z, c, t)))
            c_stacks.append(da.stack(z_stack))
        t_stacks.append(da.stack(c_stacks))
    return da.stack(t_stacks)


def get_pyramid_lazy(image: ImageWrapper) -> List[da.Array]:
    """Get a pyramid of rgb dask arrays, loading tiles from OMERO."""
    size_z = image.getSizeZ()
    size_t = image.getSizeT()
    size_c = image.getSizeC()
    pixels = image.getPrimaryPixels()
    dtype = PIXEL_TYPES.get(pixels.getPixelsType().value, None)

    image._prepareRenderingEngine()
    tile_w, tile_h = image._re.getTileSize()

    def get_tile(tile_name):
        """tile_name is 'level,z,t,x,y,w,h'"""
        # print('get_tile rps', tile_name)
        level, z, c, t, x, y, w, h = (int(n) for n in tile_name.split(","))
        pix = image._conn.c.sf.createRawPixelsStore()
        pix_id = image.getPixelsId()
        try:
            pix.setPixelsId(pix_id, False)
            pix.setResolutionLevel(level)
            tile = pix.getTile(z, c, t, x, y, w, h)
            tile = np.frombuffer(tile, dtype=np.uint8)
            tile = tile.reshape((h, w))
            return tile
        finally:
            pix.close()

    lazy_reader = delayed(get_tile)

    def get_lazy_big_plane(level_id, level_desc, z, c, t):
        size_x = level_desc.sizeX
        size_y = level_desc.sizeY
        cols = ceil(size_x / tile_w)
        rows = ceil(size_y / tile_h)
        # print('level', level, level_id, size_x, size_y)
        print("Cols", cols, "Rows", rows)
        lazy_rows = []
        for row in range(rows):
            lazy_row = []
            for col in range(cols):
                x = col * tile_w
                y = row * tile_h
                w = min(tile_w, size_x - x)
                h = min(tile_h, size_y - y)
                tile_name = f"{level_id},{z},{c},{t},{x},{y},{w},{h}"
                lazy_tile = da.from_delayed(
                    lazy_reader(tile_name), shape=(h, w), dtype=dtype
                )
                lazy_row.append(lazy_tile)
            lazy_row = da.concatenate(lazy_row, axis=1)
            print("lazy_row.shape", lazy_row.shape)
            lazy_rows.append(lazy_row)
        return da.concatenate(lazy_rows, axis=0)

    pyramid = []
    levels_desc = image._re.getResolutionDescriptions()
    for level, level_desc in enumerate(levels_desc):
        level_id = len(levels_desc) - level - 1
        # 5D stack: TCZXY
        t_stacks = []
        for t in range(size_t):
            c_stacks = []
            for c in range(size_c):
                z_stack = []
                for z in range(size_z):
                    z_stack.append(get_lazy_big_plane(level_id, level_desc, z, c, t))
                c_stacks.append(da.stack(z_stack))
            t_stacks.append(da.stack(c_stacks))
        pyramid.append(da.stack(t_stacks))

    return pyramid<|MERGE_RESOLUTION|>--- conflicted
+++ resolved
@@ -1,9 +1,5 @@
-<<<<<<< HEAD
 from math import ceil
-from typing import Dict, List, Optional
-=======
 from typing import Optional
->>>>>>> 1d539660
 
 import dask.array as da
 import numpy as np
@@ -68,12 +64,7 @@
     return []
 
 
-<<<<<<< HEAD
-def load_image_wrapper(image: ImageWrapper) -> List[LayerData]:
-=======
 def load_image_wrapper(image: ImageWrapper) -> list[LayerData]:
-    data = get_data_lazy(image)
->>>>>>> 1d539660
     meta = get_omero_metadata(image)
     # contrast limits range ... not accessible from plugin interface
     # win_min = channel.getWindowMin()
@@ -144,7 +135,7 @@
     return da.stack(t_stacks)
 
 
-def get_pyramid_lazy(image: ImageWrapper) -> List[da.Array]:
+def get_pyramid_lazy(image: ImageWrapper) -> list[da.Array]:
     """Get a pyramid of rgb dask arrays, loading tiles from OMERO."""
     size_z = image.getSizeZ()
     size_t = image.getSizeT()
@@ -156,7 +147,7 @@
     tile_w, tile_h = image._re.getTileSize()
 
     def get_tile(tile_name):
-        """tile_name is 'level,z,t,x,y,w,h'"""
+        """tile_name is 'level,z,t,x,y,w,h'."""
         # print('get_tile rps', tile_name)
         level, z, c, t, x, y, w, h = (int(n) for n in tile_name.split(","))
         pix = image._conn.c.sf.createRawPixelsStore()
@@ -194,7 +185,7 @@
                 )
                 lazy_row.append(lazy_tile)
             lazy_row = da.concatenate(lazy_row, axis=1)
-            print("lazy_row.shape", lazy_row.shape)
+            print("lazy_row.shape", lazy_row.shape)  # type: ignore[attr-defined]
             lazy_rows.append(lazy_row)
         return da.concatenate(lazy_rows, axis=0)
 
